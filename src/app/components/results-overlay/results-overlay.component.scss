--- conflicted
+++ resolved
@@ -222,10 +222,10 @@
     // allow seen section to grow and layout as column for scrolling
     display: flex;
     flex-direction: column;
-<<<<<<< HEAD
-    flex: 1 1 auto;
-    min-height: 0;
-
+    flex: 0 0 auto;
+    max-height: 20vh; // reduce max height further to prevent overflow
+    min-height: 0; // allow it to shrink below intrinsic size
+    overflow: hidden; // prevent any overflow from this container
     .plane-list-wrapper {
       flex: 1 1 auto;
       display: flex;
@@ -258,18 +258,9 @@
       }
     }
     .plane-list-wrapper .plane-list {
-      flex: 1 1 auto;
-      overflow-y: auto;
-=======
-    flex: 0 0 auto;
-    max-height: 20vh; // reduce max height further to prevent overflow
-    min-height: 0; // allow it to shrink below intrinsic size
-    overflow: hidden; // prevent any overflow from this container
-    .plane-list-wrapper {
       min-height: 0; // allow shrinking
       max-height: 100%; // fill container height
       overflow-y: auto; // scroll internally
->>>>>>> 6a42bbc9
     }
     h3 {
       flex: 0 0 auto;
