--- conflicted
+++ resolved
@@ -3,23 +3,16 @@
 import { importProvidersFrom, enableProdMode } from '@angular/core';
 import { HttpClientModule } from '@angular/common/http';
 import { Title } from '@angular/platform-browser';
-<<<<<<< HEAD
 import { APP_BASE_HREF } from '@angular/common';
-=======
 import { BrowserAnimationsModule } from '@angular/platform-browser/animations';
->>>>>>> 87a5e1bf
+
 
 enableProdMode();
 
 bootstrapApplication(AppComponent, {
   providers: [
-<<<<<<< HEAD
-    importProvidersFrom(HttpClientModule),
+    importProvidersFrom(HttpClientModulee, BrowserAnimationsModule),
     Title,
     { provide: APP_BASE_HREF, useValue: '/plane-alert/' } // Provide APP_BASE_HREF here
-=======
-    importProvidersFrom(HttpClientModule, BrowserAnimationsModule),
-    Title,
->>>>>>> 87a5e1bf
   ],
 }).catch((err) => console.error(err));